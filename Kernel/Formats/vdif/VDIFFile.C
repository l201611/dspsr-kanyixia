/***************************************************************************
 *
 *   Copyright (C) 2011 - 2023 by Paul Demorest and Willem van Straten
 *   Licensed under the Academic Free License version 2.1
 *
 ***************************************************************************/

#include "dsp/VDIFFile.h"
#include "dsp/ASCIIObservation.h"
#include "vdifio.h"
#include "Error.h"

#include "coord.h"
#include "strutil.h"
#include "dirutil.h"
#include "ascii_header.h"

#include <iomanip>

#include <time.h>
#include <errno.h>
#include <stdio.h>
#include <unistd.h>
#include <sys/types.h>
#include <sys/stat.h>
#include <fcntl.h>
#include <string.h>
#include <assert.h>

using namespace std;

static const int uninitialised_frame_number = -2;

dsp::VDIFFile::VDIFFile (const char* filename,const char* headername)
  : BlockFile ("VDIF")
{
  stream = 0;
  datafile[0] = '\0';
  current_frame_number = uninitialised_frame_number;
}

dsp::VDIFFile::~VDIFFile ( )
{
}

bool dsp::VDIFFile::is_valid (const char* filename) const
{
  if (verbose)
    cerr << "dsp::VDIFFile::is_valid filename=" << filename << endl;

  // Open the header file, check for INSTRUMENT=VDIF
  // TODO use a different keyword?
  FILE *fptr = fopen(filename, "r");
  if (!fptr)
  {
    if (verbose)
      cerr << "dsp::VDIFFile::is_valid Error opening filename=" << filename << endl;
    return false;
  }

  const size_t header_size = 4096;
  char header[header_size];
  memset(header, '\0', header_size);
  size_t bytes_read = fread(header, sizeof(char), header_size, fptr);
  fclose(fptr);

  char inst[64];
  if ( ascii_header_get(header, "INSTRUMENT", "%s", inst) < 0 )
  {
    if (verbose)
      cerr << "dsp::VDIFFile::is_valid no INSTRUMENT line" << endl;
    return false;
  }
  if ( std::string(inst) != "VDIF" )
  {
    if (verbose)
      cerr << "dsp::VDIFFile::is_valid INSTRUMENT != 'VDIF'" << endl;
    return false;
  }

  // TODO check for DATAFILE line?

  // Old code below.  Could use to also test datafile.
#if 0

  // Read one header
  char rawhdr[VDIF_HEADER_BYTES];
  size_t rv = fread(rawhdr, sizeof(char), VDIF_HEADER_BYTES, fptr);
  fclose(fptr);
  if (rv != VDIF_HEADER_BYTES) {
      if (verbose)
          cerr << "VDIFFile: Error reading header." << endl;
  // See if some basic values make sense
    return false;
  }

  if (nbytes<0 || nbytes>MAX_VDIF_FRAME_BYTES) {
  int nbytes = getVDIFFrameBytes(rawhdr);
      if (verbose)
          cerr << "VDIFFFile: Frame bytes = " << nbytes << endl;
      return false;
  }

  int mjd = getVDIFFrameMJD(rawhdr);
  if (mjd<30000 || mjd>70000) {
      if (verbose)
          cerr << "VDIFFFile: MJD = " << mjd << endl;
      return false;
  }

  int nchan = getVDIFNumChannels(rawhdr);
  if (nchan<0 || nchan>nbytes*8) {
      if (verbose)
          cerr << "VDIFFFile: nchan = " << nchan << endl;
      return false;
  }
#endif

  // Everything looks ok
  return true;
}

void dsp::VDIFFile::open_file (const char* filename)
{
  // This is the header file
  FILE *fptr = fopen (filename, "r");
  if (!fptr)
    throw Error (FailedSys, "dsp::VDIFFile::open_file",
        "fopen(%s) failed", filename);

  // Read the header
  char header[4096];
  fread(header, sizeof(char), 4096, fptr);
  fclose(fptr);

  // Get the data file
  if (ascii_header_get (header, "DATAFILE", "%s", datafile) < 0)
  {
    strncpy (datafile, filename, VDIF_MAX_FILENAME_LENGTH);
    char* ext = strstr (datafile, ".hdr");
    if (!ext)
      throw Error (InvalidParam, "dsp::VDIFFile::open_file",
                   "no DATAFILE and no .hdr to strip");
    *ext = '\0';
  }

  if (!file_exists(datafile))
  {
    string path = dirname (filename);
    string relative = path + "/" + datafile;

    if (file_exists(relative.c_str()))
      strncpy (datafile, relative.c_str(), VDIF_MAX_FILENAME_LENGTH);
  }

  // Parse the standard ASCII info.  Timestamps are in VDIF packets
<<<<<<< HEAD
  // so not required.  VDIF's "nchan" field counts the total number of
  // time streams (polarisations × frequency channels) and we verify it
  // matches the product of the ASCII NPOL and NCHAN entries.  NBIT is in
  // VDIF packets.  We'll compute TSAMP from the bandwidth.  NDIM (real vs
  // complex sampling) is in VDIF packets via the iscomplex param.
=======
  // so not required.  Also we'll assume VDIF's "nchan" really gives
  // the number of polns for now, and NCHAN is 1.  NBIT is in VDIF packets.
  // We'll compute TSAMP from the bandwidth.  NDIM (real vs complex sampling)
  // is in VDIF packets via the iscomplex param.
  // @LZX - for now, the prog can run without err when set NCHAN NPOL to satisfy
  // NCHAN * NPOL = vdif_nchan
  // so, comments need an update here ???
>>>>>>> 70e12b63
  ASCIIObservation* info_tmp = new ASCIIObservation;
  info = info_tmp;

  info_tmp->set_required("UTC_START", false);
  info_tmp->set_required("OBS_OFFSET", false);
  info_tmp->set_required("NBIT", false);
  info_tmp->set_required("NDIM", false);
  info_tmp->set_required("TSAMP", false);
  info_tmp->load(header);

  fd = ::open(datafile, O_RDONLY);
  if (fd<0)
    throw Error (FailedSys, "dsp::VDIFFile::open_file",
              "open(%s) failed", datafile);

  // Read until we get a valid frame
  bool got_valid_frame = false;

  // cerr << "VDIF_HEADER_BYTES=" << VDIF_HEADER_BYTES << " sizeof(vdif_header)=" << sizeof(vdif_header) << endl;

  assert( sizeof(vdif_header) == VDIF_HEADER_BYTES );

  char rawhdr_bytes[VDIF_HEADER_BYTES];
  vdif_header *rawhdr = (vdif_header *)rawhdr_bytes;
  int nbyte, legacymode;
  while (!got_valid_frame)
  {
    size_t rv = read(fd, rawhdr_bytes, VDIF_HEADER_BYTES);
    if (rv != VDIF_HEADER_BYTES)
        throw Error (FailedSys, "VDIFFile::open_file",
                "Error reading first header");

    // Get frame size
    nbyte = getVDIFFrameBytes(rawhdr);
    if (verbose) cerr << "VDIFFile::open_file FrameBytes = " << nbyte << endl;
    // Get the legacy mode
    legacymode = getVDIFFrameLegacyMode(rawhdr);
    if (verbose) cerr << "VDIFFile::open_file LegacyMode = " << legacymode << endl;

    header_bytes = 0;
    block_bytes = nbyte;
    block_header_bytes = (legacymode) ? VDIF_LEGACY_HEADER_BYTES : VDIF_HEADER_BYTES;

    // If this first frame is invalid, go to the next one
    if (getVDIFFrameInvalid(rawhdr)==0)
      got_valid_frame = true;
    else
    {
      rv = lseek(fd, nbyte-VDIF_HEADER_BYTES, SEEK_CUR);
      if (rv<0)
        throw Error (FailedSys, "VDIFFile::lseek",
            "Error seeking to next VDIF frame");
    }
  }

  // Rewind file
  lseek(fd, 0, SEEK_SET);

  // Get basic params

  int nbit = getVDIFBitsPerSample(rawhdr);
  if (verbose) cerr << "VDIFFile::open_file NBIT = " << nbit << endl;
  get_info()->set_nbit (nbit);

  // Each poln shows up as a different channel but this
  // could also be different freq channels...
  int vdif_nchan = getVDIFNumChannels(rawhdr);
  if (verbose) cerr << "VDIFFile::open_file NCHAN = " << vdif_nchan << endl;

  int expected_nchan = get_info()->get_npol() * get_info()->get_nchan();
  if (vdif_nchan != expected_nchan)
    throw Error (InvalidState, "dsp::VDIFFile::open_file",
                 "vdif_nchan=%d != expected=%d (npol=%d * nchan=%d)",
                 vdif_nchan, expected_nchan, get_info()->get_npol(), get_info()->get_nchan());

  // sampling rate for complex-valued data
  double complex_sampling_rate = fabs(get_info()->get_bandwidth()) * 1e6 / get_info()->get_nchan();

  if (rawhdr->iscomplex)
  {
    get_info()->set_ndim(2);
    get_info()->set_state(Signal::Analytic);
    get_info()->set_rate(complex_sampling_rate);
  }
  else
  {
    get_info()->set_ndim(1);
    get_info()->set_state(Signal::Nyquist);
    get_info()->set_rate(complex_sampling_rate * 2);
  }

  if (verbose)
    cerr << "VDIFFile::open_file iscomplex=" << rawhdr->iscomplex
         << " rate = " << get_info()->get_rate() << endl;

  // Figure frames per sec from bw, pkt size, etc
  int frame_data_size = nbyte - block_header_bytes;
  int bits_per_byte = 8;
  int bits_per_frame = bits_per_byte * frame_data_size;
  int bits_per_sample = get_info()->bits_per_sample();

  int samples_per_second = get_info()->get_rate();

  frames_per_second = bits_per_sample * samples_per_second / bits_per_frame;

  if (verbose)
    cerr << "VDIFFile::open_file frame_data_size="
	 << frame_data_size << " frames_per_sec="
	 << frames_per_second << endl;

  // Set load resolution equal to one frame? XXX
  // This broke file unloading somehow ... wtf..
  //resolution = info.get_nsamples(frame_data_size);

  int mjd = getVDIFFrameMJD(rawhdr);
  int sec = getVDIFFrameSecond(rawhdr);
  int fn = getVDIFFrameNumber(rawhdr);
  if (verbose) cerr << "VDIFFile::open_file MJD = " << mjd << endl;
  if (verbose) cerr << "VDIFFile::open_file sec = " << sec << endl;
  if (verbose) cerr << "VDIFFile::open_file fn  = " << fn << endl;
  get_info()->set_start_time( MJD(mjd,sec,(double)fn/frames_per_second) );

  // Figures out how much data is in file based on header sizes, etc.
  set_total_samples();

  current_frame_number = getVDIFFrameNumber (rawhdr);
}

uint64_t dsp::VDIFFile::get_next_frame_number ()
{
  off_t current_file_offset = lseek (fd, 0, SEEK_CUR);

  if (current_file_offset % block_bytes != 0)
  {
    off_t current_packet_count = current_file_offset / block_bytes;
    off_t current_packet_offset = current_file_offset - current_packet_count * block_bytes;

    throw Error (InvalidState, "VDIFFile::get_next_frame_number",
                 "current file offset = %u is not a multiple of %u; byte offset=%u",
                 current_file_offset, block_bytes, current_packet_offset);
  }

  char rawhdr[block_header_bytes];
  ssize_t bytes_read = read (fd, rawhdr, block_header_bytes);

  if (bytes_read < static_cast<ssize_t>(block_header_bytes))
    return current_frame_number;

  vdif_header* hdr = static_cast<vdif_header*> ( (void*) rawhdr );

  bool isValid = !getVDIFFrameInvalid (hdr);

  if (!isValid)
    cerr << "dsp::VDIFFile::get_next_frame_number invalid VDIF frame" << endl;

  return getVDIFFrameNumber (hdr);
}

//! Check that next packet follows the packet that was just read
/*! Return the number of missing packets */
uint64_t dsp::VDIFFile::skip_extra ()
{
  int next_frame_number = get_next_frame_number ();

  uint64_t skipped_packets = 0;

  assert (current_frame_number != uninitialised_frame_number);

  if (current_frame_number == next_frame_number || next_frame_number < 0)
  {
    if (verbose)
      cerr << "dsp::VDIFFile::skip_extra end of data" << endl;
    return 0;
  }

  uint64_t effective_next_frame_number = next_frame_number;

  while (effective_next_frame_number < current_frame_number)
  {
    effective_next_frame_number += frames_per_second;
  }

  skipped_packets = effective_next_frame_number - current_frame_number - 1;

  if (skipped_packets)
    cerr << "dsp::VDIFFile::skip_extra"
	" next_frame_number=" << next_frame_number <<
	" current_frame_number=" << current_frame_number <<
	" effective_next_frame_number=" << effective_next_frame_number <<
	" skipped_packets=" << skipped_packets << endl;

  current_frame_number = next_frame_number;

  return skipped_packets;
}

bool dsp::VDIFFile::contiguous (const File* that) const
{
  const VDIFFile* like = dynamic_cast<const VDIFFile*> (that);

  if (like == NULL)
    return false;

  /* this is where you could compare the last packet of this with
     the first packet of like; i.e. if

     this = pointer to VDIFFile A
     like = pointer to VDIFFile B

     ensure that A and B are contiguous.

     However, because the VDIFF unpackers deal with dropped packets,
     and assuming that files do not contain overlapping content,
     contiguity requires only (strict weak) ordering in time.
  */

  return this->get_info()->get_start_time() < that->get_info()->get_start_time();
}<|MERGE_RESOLUTION|>--- conflicted
+++ resolved
@@ -154,13 +154,6 @@
   }
 
   // Parse the standard ASCII info.  Timestamps are in VDIF packets
-<<<<<<< HEAD
-  // so not required.  VDIF's "nchan" field counts the total number of
-  // time streams (polarisations × frequency channels) and we verify it
-  // matches the product of the ASCII NPOL and NCHAN entries.  NBIT is in
-  // VDIF packets.  We'll compute TSAMP from the bandwidth.  NDIM (real vs
-  // complex sampling) is in VDIF packets via the iscomplex param.
-=======
   // so not required.  Also we'll assume VDIF's "nchan" really gives
   // the number of polns for now, and NCHAN is 1.  NBIT is in VDIF packets.
   // We'll compute TSAMP from the bandwidth.  NDIM (real vs complex sampling)
@@ -168,7 +161,6 @@
   // @LZX - for now, the prog can run without err when set NCHAN NPOL to satisfy
   // NCHAN * NPOL = vdif_nchan
   // so, comments need an update here ???
->>>>>>> 70e12b63
   ASCIIObservation* info_tmp = new ASCIIObservation;
   info = info_tmp;
 
